--- conflicted
+++ resolved
@@ -1,13 +1,10 @@
 package com.ngc.seaside.gradle.plugins.distribution;
 
 import com.ngc.seaside.gradle.api.AbstractProjectPlugin;
-<<<<<<< HEAD
-import com.ngc.seaside.gradle.util.OsgiResolver;
-=======
 import com.ngc.seaside.gradle.plugins.ci.SeasideCiExtension;
 import com.ngc.seaside.gradle.plugins.ci.SeasideCiPlugin;
 import com.ngc.seaside.gradle.plugins.repository.SeasideRepositoryPlugin;
->>>>>>> 824f3cf2
+import com.ngc.seaside.gradle.util.OsgiResolver;
 
 import org.apache.commons.io.FilenameUtils;
 import org.gradle.api.Action;
@@ -203,14 +200,8 @@
          config.setDescription("Configuration for bundle dependencies needed by the service distribution");
          config.extendsFrom(core);
       });
-<<<<<<< HEAD
-      SeasideFelixServiceDistributionExtension extension = project.getExtensions()
-               .findByType(
-                        SeasideFelixServiceDistributionExtension.class);
-=======
       SeasideFelixServiceDistributionExtension extension =
             project.getExtensions().findByType(SeasideFelixServiceDistributionExtension.class);
->>>>>>> 824f3cf2
       extension.bundleConfiguration(bundle);
 
       // Setup the populateM2task so it will resolve the configurations created above.  This is because these
