--- conflicted
+++ resolved
@@ -8,11 +8,7 @@
     apply plugin: 'maven'
 
     group = 'com.ngc.seaside'
-<<<<<<< HEAD
-    version = '2.0.2-SNAPSHOT'
-=======
     version = '2.0.4-SNAPSHOT'
->>>>>>> eaa035a1
 
     ext {
         junitVersion = '4.12'
