/**
 * Project level build for the seaside-gradle-parent gradle plugin.
 */
subprojects {

    apply plugin: 'java'
    apply plugin: 'groovy'
    apply plugin: 'maven'

    group = 'com.ngc.seaside'
    version = '1.6.2-SNAPSHOT'

    ext {
        junitVersion = '4.12'
        aQuteVersion = '3.2.0'
        commonsIOVersion = '2.5'
        unbescapeVersion = '1.1.3.RELEASE'
        mockitoVersion = '2.7.14'
        blocsVersion = '2.1'
<<<<<<< HEAD
        sonarQubeVersion = '2.5'
        dependencyUpdatesVersion = '0.15.0'
        consoleReporterVersion = '0.5.0'
=======
        batsVersion = '0.4.0'
>>>>>>> 984fa785
    }

    repositories {
        mavenLocal()

        maven {
            url nexusConsolidated
        }
    }

    //Augment the name of the jar to prepend the group.
    jar {
        archiveName = "${project.group}.${project.name}-${project.version}.jar"
    }

    // Enable the creation of sources JAR which is used when uploading to Nexus.
    task sourcesJar(type: Jar, dependsOn: classes) {
        classifier = 'sources'
        from sourceSets.main.allSource
        archiveName = "${project.group}.${project.name}-${project.version}-${classifier}.jar"
    }

    // Enable the creation of a Javadoc JAR which is used when uploading to Nexus.
    task javadocJar(type: Jar, dependsOn: javadoc) {
        classifier = 'javadoc'
        from javadoc.destinationDir
        archiveName = "${project.group}.${project.name}-${project.version}-${classifier}.jar"
    }

    // Disable the annoying doclint capability of Java 8 which causes builds to fail if the JavaDocs aren't right.
    if (JavaVersion.current().isJava8Compatible()) {
        allprojects {
            tasks.withType(Javadoc) {
                options.addStringOption('Xdoclint:none', '-quiet')
            }
        }
    }

    // Add the additional JAR artifacts, this results in them being included when uploading to Nexus.
    artifacts {
        archives sourcesJar
        archives javadocJar
    }

    //define the nexus release repositories
    uploadArchives {
        repositories {
            mavenDeployer {
                // Use the main repo for full releases.
                repository(url: nexusReleases) {
                    // Make sure that nexusUsername and nexusPassword are in your
                    // ${gradle.user.home}/gradle.properties file.
                    authentication(userName: nexusUsername, password: nexusPassword)
                }
                // If the version has SNAPSHOT in the name, use the snapshot repo.
                snapshotRepository(url: nexusSnapshots) {
                    authentication(userName: nexusUsername, password: nexusPassword)
                }
            }
        }
    }

    sourceSets {
        integrationTest {
            java.srcDir file('src/integrationTest/java')
            groovy.srcDir file('src/integrationTest/groovy')
            resources.srcDir file('src/integrationTest/resources')
        }

        functionalTest {
            java.srcDir file('src/functionalTest/java')
            groovy.srcDir file('src/functionalTest/groovy')
            resources.srcDir file('src/functionalTest/resources')
        }
    }

    task createClasspathManifest {
        def outputDir = file("$buildDir/$name")

        inputs.files sourceSets.main.runtimeClasspath
        outputs.dir outputDir

        doLast {
            outputDir.mkdirs()
            file("$outputDir/plugin-classpath.txt").text = sourceSets.main.runtimeClasspath.join("\n")
        }
    }

    // Integration Dependencies
    dependencies {
        integrationTestCompile sourceSets.main.output
        integrationTestCompile configurations.testCompile
        integrationTestCompile sourceSets.test.output
        integrationTestRuntime configurations.testRuntime

        functionalTestCompile sourceSets.main.output
        functionalTestCompile configurations.testCompile
        functionalTestCompile sourceSets.test.output
        functionalTestRuntime configurations.testRuntime
    }

    tasks.getByName("test").group = "test"

    task integrationTest(type: Test, group: "test") {
        testClassesDir = sourceSets.integrationTest.output.classesDir
        classpath = sourceSets.integrationTest.runtimeClasspath
    }

    task functionalTest(type: Test, group: "test") {
        testClassesDir = sourceSets.functionalTest.output.classesDir
        classpath = sourceSets.functionalTest.runtimeClasspath
    }

    integrationTest.shouldRunAfter(test)
    functionalTest.shouldRunAfter(integrationTest)
    check.dependsOn(integrationTest, functionalTest)
}<|MERGE_RESOLUTION|>--- conflicted
+++ resolved
@@ -17,13 +17,10 @@
         unbescapeVersion = '1.1.3.RELEASE'
         mockitoVersion = '2.7.14'
         blocsVersion = '2.1'
-<<<<<<< HEAD
         sonarQubeVersion = '2.5'
         dependencyUpdatesVersion = '0.15.0'
         consoleReporterVersion = '0.5.0'
-=======
         batsVersion = '0.4.0'
->>>>>>> 984fa785
     }
 
     repositories {
