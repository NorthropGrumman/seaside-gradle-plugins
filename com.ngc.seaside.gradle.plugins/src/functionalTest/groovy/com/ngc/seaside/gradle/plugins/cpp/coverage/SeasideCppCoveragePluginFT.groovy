--- conflicted
+++ resolved
@@ -7,7 +7,6 @@
 import org.gradle.testkit.runner.GradleRunner
 import org.junit.Assert
 import org.junit.Before
-import org.junit.Ignore
 import org.junit.Test
 
 class SeasideCppCoveragePluginFT {
@@ -55,40 +54,10 @@
       checkForTheCoverageFile()
    }
 
-<<<<<<< HEAD
-   @Test
-   void doesGenerateCoverageXml() {
-      BuildResult result = GradleRunner.create()
-              .withProjectDir(testProjectDir)
-              .withPluginClasspath(pluginClasspath)
-              .forwardOutput()
-              .withArguments("generateLcovXml")
-              .build()
-
-      Assert.assertEquals(TaskOutcome.valueOf("SUCCESS"), result.task(":service.api:generateLcovXml").getOutcome())
-      Assert.assertEquals(TaskOutcome.valueOf("SUCCESS"), result.task(":service.utilities:generateLcovXml").getOutcome())
-      Assert.assertEquals(TaskOutcome.valueOf("SUCCESS"), result.task(":service.log.impl.logservice:generateLcovXml").getOutcome())
-      Assert.assertEquals(TaskOutcome.valueOf("SUCCESS"), result.task(":service.thread.impl.threadservice:generateLcovXml").getOutcome())
-      Assert.assertEquals(TaskOutcome.valueOf("SUCCESS"), result.task(":service.time.impl.timeservice:generateLcovXml").getOutcome())
-      Assert.assertEquals(TaskOutcome.valueOf("SUCCESS"), result.task(":service.event.impl.synceventservice:generateLcovXml").getOutcome())
-      Assert.assertEquals(TaskOutcome.valueOf("SUCCESS"), result.task(":service.log.impl.printservice:generateLcovXml").getOutcome())
-   }
-
-   private static File setUpTheTestProjectDirectory() {
-      def dir = createTheTestProjectDirectory()
-      copyTheTestProjectIntoTheTestProjectDirectory(dir)
-      return dir
-   }
-
-   private static File createTheTestProjectDirectory() {
-      def dir = pathToTheDestinationProjectDirectory()
-      return Files.createDirectories(dir.toPath()).toFile()
-=======
    private static File sourceDirectoryWithTheTestProject() {
       return TestingUtilities.turnListIntoPath(
             "src", "functionalTest", "resources", "pipeline-test-cpp"
       )
->>>>>>> 6ab0c95f
    }
 
    private static File pathToTheDestinationProjectDirectory() {
