package com.ngc.seaside.gradle.tasks.release

import com.google.common.base.Preconditions
import com.ngc.seaside.gradle.plugins.release.SeasideReleasePlugin
import com.ngc.seaside.gradle.util.ReleaseUtil
import com.ngc.seaside.gradle.util.VersionResolver
import org.gradle.api.DefaultTask
import org.gradle.api.tasks.TaskAction

class ReleaseTask extends DefaultTask {
    private VersionResolver resolver

    /**
     * Defines the type of release this instance of the task is configured to perform.
     */
    private ReleaseType releaseType

    boolean dryRun

    boolean commitChanges

    boolean push

    String tagPrefix

    String versionSuffix

    ReleaseTask() {
        resolver = new VersionResolver(project)
        resolver.enforceVersionSuffix = true
    }

    /**
     * Sets the type of release to perform and prepares for a release by updating the version number if the this task
     * was invoked when Gradle was started.  This method should be invoked during the configuration phase before
     * {@link #release()} is invoked during the execution phase.
     */
    def prepareForReleaseIfNeeded(ReleaseType releaseType) {
        // TODO TH: This makes it harder to reuse this task.
        def isTaskInvoked = project.gradle.startParameter.taskNames.contains(name)
        // Disable this task if the task was not actually executed.
        enabled = isTaskInvoked

        // If the task was invoked, update the version number before the build actually executes.  This ensures that
        // tasks which do not use lazy property evaluation are configured correctly before they are executed.  If we
<<<<<<< HEAD
        // waited to do this during the execution phase, tasks would be configured to execute with the wrong
=======
        // waited to do this during the execution phase, tasks would bte configured to execute with the wrong the wrong
>>>>>>> 18a93322
        // version.
        if (isTaskInvoked) {
            project.logger.info("Preparing for a $releaseType release.")
            this.releaseType = releaseType
            createNewReleaseVersionIfNecessary()
            project.version = project.rootProject.releaseVersion
        }
    }

<<<<<<< HEAD
    @TaskAction
    def release() {
        // Perform the actually release.  Require the plugin be configured before executing.
        Preconditions.checkState(
              ReleaseUtil.isExtensionSet(project),
              "Release task executing but prepareForReleaseIfNeeded() not invoked during configuration phase!")
        // Grabing Release extension settings
        getReleaseExtensionSettings()
        releaseAllProjectsIfNecessary()
    }

=======
>>>>>>> 18a93322
    private void createNewReleaseVersionIfNecessary() {
        if (!ReleaseUtil.isExtensionSet(project)) {
            def currentProjectVersion = resolver.getProjectVersion(releaseType)
            def newReleaseVersion = getTheReleaseVersion(currentProjectVersion)
            setTheNewReleaseVersion(newReleaseVersion)
            setTheReleaseVersionProjectProperty(newReleaseVersion)
        }
    }

    private String getTheReleaseVersion(String currentProjectVersion) {
        def upgradeStrategy = resolver.resolveVersionUpgradeStrategy(releaseType)
        String newReleaseVersion = upgradeStrategy.getVersion(currentProjectVersion)
        project.logger.info("Using release version '$newReleaseVersion'")
        return newReleaseVersion
    }

    private void setTheNewReleaseVersion(String newReleaseVersion) {
        if (!dryRun) {
            project.logger.lifecycle("Setting version in root build.gradle to $newReleaseVersion")
            resolver.setProjectVersionOnFile(newReleaseVersion)
        } else {
            project.logger.lifecycle("Dry Run >> Would have set version in root build.gradle to $newReleaseVersion")
        }
    }

    private void setTheReleaseVersionProjectProperty(String newReleaseVersion) {
        project.rootProject.ext.set("releaseVersion", newReleaseVersion)

        String dryRunHeader = (dryRun) ? "Dry Run >>" : ""
        project.logger.lifecycle("$dryRunHeader Set project version to '$newReleaseVersion'")
    }

    @TaskAction
    def release() {
        // Perform the actual release.  Require the plugin be configured before executing.
        Preconditions.checkState(
              isReleaseVersionSet(),
              "Release task executing but prepareForReleaseIfNeeded() not invoked during configuration phase!")
        releaseAllProjectsIfNecessary()
    }

    private void releaseAllProjectsIfNecessary() {
        String dryRunHeader = (dryRun) ? "Dry Run >>" : ""
        if (!areAllProjectsReleased()) {
            project.logger.lifecycle("$dryRunHeader Beginning the release task for " +
                                     "${tagPrefix}${project.version}")
            tagTheRelease()
            persistTheNewProjectVersion()
            pushTheChangesIfNecessary()
            setThePublishedProjectsProjectProperty()
        }
    }

    private boolean areAllProjectsReleased() {
        return project.rootProject.hasProperty("publishedProjects")
    }

    private void tagTheRelease() {
        commitVersionFileWithMessage("Release of version v$project.version")
        createReleaseTag(resolver.getTagName(tagPrefix, versionSuffix))
    }

    private void commitVersionFileWithMessage(String msg) {
        if (commitChanges && !dryRun) {
            git "commit", "-m", "\"$msg\"", "$resolver.versionFile.absolutePath"
            project.logger.info("Committed version file: $msg")
        }

        if (dryRun) {
            project.logger.lifecycle("Dry Run >> Would have committed version file: $msg")
        }
    }

    private void git(Object[] arguments) {
        project.logger.debug("Will run: git $arguments")
        def output = new ByteArrayOutputStream()

        project.exec {
            executable "git"
            args arguments
            standardOutput output
            ignoreExitValue = true
        }

        output = output.toString().trim()
        if (!output.isEmpty()) {
            project.logger.debug(output)
        }
    }

    private void createReleaseTag(String tagName) {
        if (commitChanges && !dryRun) {
            git "tag", "-a", tagName, "-m Release of $tagName"
            project.logger.debug("Created release tag: $tagName")
        }

        if (dryRun) {
            project.logger.lifecycle("Dry Run >> Would have created release tag: $tagName")
        }
    }

    private void persistTheNewProjectVersion() {
        String nextVersion = getNextVersion()
        String dryRunHeader = (dryRun) ? "Dry Run >>" : ""
        if (!dryRun) {
            resolver.setProjectVersionOnFile(nextVersion)
        }
        commitVersionFileWithMessage("Creating new $nextVersion version after release")
        project.logger.lifecycle("\n$dryRunHeader Updated project version to $nextVersion")
    }

    private String getNextVersion() {
        def (major, minor, patch) = calculateNextVersion()
        return "${major}.${minor}.${patch}${versionSuffix}".toString()
    }

    private List<Integer> calculateNextVersion() {
        String versionWithoutSuffix = project.version.toString() - versionSuffix
        def version = VersionUpgradeStrategyFactory.parseVersionInfo(versionWithoutSuffix)
        return [version.major, version.minor, version.patch + 1]
    }

    private void pushTheChangesIfNecessary() {
        if (push && !dryRun) {
            pushChanges(resolver.getTagName(tagPrefix, versionSuffix))
        }

        if (dryRun) {
            project.logger.lifecycle("Dry Run >> Would have pushed changes to remote")
        }
    }

    private void pushChanges(String tag) {
        git "push", "origin", tag
        git "push", "origin", "HEAD"
    }

    private void setThePublishedProjectsProjectProperty() {
        project.rootProject.ext.set("publishedProjects", true)
    }

    private void getReleaseExtensionSettings() {
        commitChanges = ReleaseUtil.getReleaseExtension(project, SeasideReleasePlugin.RELEASE_EXTENSION_NAME).commitChanges
        push = ReleaseUtil.getReleaseExtension(project, SeasideReleasePlugin.RELEASE_EXTENSION_NAME).push
        versionSuffix = ReleaseUtil.getReleaseExtension(project, SeasideReleasePlugin.RELEASE_EXTENSION_NAME).versionSuffix
    }
}<|MERGE_RESOLUTION|>--- conflicted
+++ resolved
@@ -43,12 +43,7 @@
 
         // If the task was invoked, update the version number before the build actually executes.  This ensures that
         // tasks which do not use lazy property evaluation are configured correctly before they are executed.  If we
-<<<<<<< HEAD
-        // waited to do this during the execution phase, tasks would be configured to execute with the wrong
-=======
-        // waited to do this during the execution phase, tasks would bte configured to execute with the wrong the wrong
->>>>>>> 18a93322
-        // version.
+        // waited to do this during the execution phase, tasks would be configured to execute with the wrong version.
         if (isTaskInvoked) {
             project.logger.info("Preparing for a $releaseType release.")
             this.releaseType = releaseType
@@ -57,7 +52,6 @@
         }
     }
 
-<<<<<<< HEAD
     @TaskAction
     def release() {
         // Perform the actually release.  Require the plugin be configured before executing.
@@ -69,8 +63,6 @@
         releaseAllProjectsIfNecessary()
     }
 
-=======
->>>>>>> 18a93322
     private void createNewReleaseVersionIfNecessary() {
         if (!ReleaseUtil.isExtensionSet(project)) {
             def currentProjectVersion = resolver.getProjectVersion(releaseType)
@@ -101,15 +93,6 @@
 
         String dryRunHeader = (dryRun) ? "Dry Run >>" : ""
         project.logger.lifecycle("$dryRunHeader Set project version to '$newReleaseVersion'")
-    }
-
-    @TaskAction
-    def release() {
-        // Perform the actual release.  Require the plugin be configured before executing.
-        Preconditions.checkState(
-              isReleaseVersionSet(),
-              "Release task executing but prepareForReleaseIfNeeded() not invoked during configuration phase!")
-        releaseAllProjectsIfNecessary()
     }
 
     private void releaseAllProjectsIfNecessary() {
