package com.ngc.seaside.gradle.plugins.cpp.coverage

import com.ngc.seaside.gradle.extensions.cpp.coverage.SeasideCppCoverageExtension
import com.ngc.seaside.gradle.tasks.cpp.coverage.ExtractLcovTask
import com.ngc.seaside.gradle.tasks.cpp.coverage.GenerateCoverageDataTask
import com.ngc.seaside.gradle.tasks.cpp.coverage.FilterCoverageDataTask
<<<<<<< HEAD
import com.ngc.seaside.gradle.tasks.cpp.coverage.reports.GenerateCoverageDataHtmlTask
=======
import com.ngc.seaside.gradle.tasks.cpp.coverage.reports.GenerateLcovXmlTask
>>>>>>> 14c8ae88
import org.gradle.api.Plugin
import org.gradle.api.Project

class SeasideCppCoveragePlugin implements Plugin<Project> {
   public static final String CPP_COVERAGE_EXTENSION_NAME = "seasideCppCov"
   public static final String CPP_COVERAGE_TASK_GROUP_NAME = "C++ Coverage"
   public static final String EXTRACT_LCOV_TASK_NAME = "extractLcov"
   public static final String GENERATE_COVERAGE_DATA_TASK_NAME = "generateCoverageData"
   public static final String FILTER_COVERAGE_DATA_TASK_NAME = "filterCoverageData"
<<<<<<< HEAD
   public static final String GENERATE_COVERAGE_DATA_HTML_TASK_NAME = "generateCoverageDataHtml"
=======
   public static final String GENERATE_LCOV_XML_TASK_NAME = "generateLcovXml"
>>>>>>> 14c8ae88

   String coverageFilePath
   String coverageXmlPath

   @Override
   void apply(Project p) {
      p.configure(p) {
         SeasideCppCoverageExtension e = createTheCppCoverageExtensionOnTheProject(p)
         initializeConfigurableCppCoverageExtensionProperties(e)

         task(
            EXTRACT_LCOV_TASK_NAME,
            type: ExtractLcovTask,
            group: CPP_COVERAGE_TASK_GROUP_NAME,
            description: "Extract the lcov release archive")

         task(
            GENERATE_COVERAGE_DATA_TASK_NAME,
            type: GenerateCoverageDataTask,
            group: CPP_COVERAGE_TASK_GROUP_NAME,
            description: "Generate preliminary coverage data and store in the specified directory",
            dependsOn: ["build", EXTRACT_LCOV_TASK_NAME])

         task(
            FILTER_COVERAGE_DATA_TASK_NAME,
            type: FilterCoverageDataTask,
            group: CPP_COVERAGE_TASK_GROUP_NAME,
            description: "Filter coverage data and store in the specified directory",
            dependsOn: GENERATE_COVERAGE_DATA_TASK_NAME)
            
         task(
            GENERATE_COVERAGE_DATA_HTML_TASK_NAME,
            type: GenerateCoverageDataHtmlTask,
            group: CPP_COVERAGE_TASK_GROUP_NAME,
            description: "Generate html from the coverage data in the specified directory",
            dependsOn: FILTER_COVERAGE_DATA_TASK_NAME)

         task(
            GENERATE_LCOV_XML_TASK_NAME,
            type: GenerateLcovXmlTask,
            group: CPP_COVERAGE_TASK_GROUP_NAME,
            description: "Generates a cobertura xml file from the lcov coverage info.",
            dependsOn: FILTER_COVERAGE_DATA_TASK_NAME)

         p.afterEvaluate {
            p.dependencies {
               compile "$e.LCOV_GAV"
               compile "$e.LCOV_COBERTURA_GAV"
            }
         }
      }
   }

   private static createTheCppCoverageExtensionOnTheProject(Project p) {
      return p.extensions
              .create(CPP_COVERAGE_EXTENSION_NAME, SeasideCppCoverageExtension, p)
   }

   private initializeConfigurableCppCoverageExtensionProperties(SeasideCppCoverageExtension e) {
      e.coverageFilePath = coverageFilePath ?: e.coverageFilePath
      e.coverageXmlPath = coverageXmlPath ?: e.coverageXmlPath
   }
}<|MERGE_RESOLUTION|>--- conflicted
+++ resolved
@@ -4,11 +4,8 @@
 import com.ngc.seaside.gradle.tasks.cpp.coverage.ExtractLcovTask
 import com.ngc.seaside.gradle.tasks.cpp.coverage.GenerateCoverageDataTask
 import com.ngc.seaside.gradle.tasks.cpp.coverage.FilterCoverageDataTask
-<<<<<<< HEAD
+import com.ngc.seaside.gradle.tasks.cpp.coverage.reports.GenerateLcovXmlTask
 import com.ngc.seaside.gradle.tasks.cpp.coverage.reports.GenerateCoverageDataHtmlTask
-=======
-import com.ngc.seaside.gradle.tasks.cpp.coverage.reports.GenerateLcovXmlTask
->>>>>>> 14c8ae88
 import org.gradle.api.Plugin
 import org.gradle.api.Project
 
@@ -18,11 +15,8 @@
    public static final String EXTRACT_LCOV_TASK_NAME = "extractLcov"
    public static final String GENERATE_COVERAGE_DATA_TASK_NAME = "generateCoverageData"
    public static final String FILTER_COVERAGE_DATA_TASK_NAME = "filterCoverageData"
-<<<<<<< HEAD
+   public static final String GENERATE_LCOV_XML_TASK_NAME = "generateLcovXml"
    public static final String GENERATE_COVERAGE_DATA_HTML_TASK_NAME = "generateCoverageDataHtml"
-=======
-   public static final String GENERATE_LCOV_XML_TASK_NAME = "generateLcovXml"
->>>>>>> 14c8ae88
 
    String coverageFilePath
    String coverageXmlPath
@@ -52,7 +46,7 @@
             group: CPP_COVERAGE_TASK_GROUP_NAME,
             description: "Filter coverage data and store in the specified directory",
             dependsOn: GENERATE_COVERAGE_DATA_TASK_NAME)
-            
+
          task(
             GENERATE_COVERAGE_DATA_HTML_TASK_NAME,
             type: GenerateCoverageDataHtmlTask,
