package com.ngc.seaside.gradle.plugins.application

import org.gradle.api.Plugin
import org.gradle.api.Project

/**
 * Created by J57467 on 7/18/2017.
 */
class SeasideApplicationPlugin implements Plugin<Project> {

   @Override
   void apply(Project p) {
      p.configure(p) {

         extensions.create("seasideApplication", SeasideApplicationPluginExtension)

<<<<<<< HEAD
            task('copyResources') {
                applicationDistribution.from("src/main/resources/") {
                    into "resources"
                }
            }

            /**
             * Modify distZip task to include resources
             */
            distZip {
                dependsOn copyResources
            }


            /**
             * Modify distZip task to include resources
             */
            distTar {
                dependsOn copyResources
            }
=======
         /**
          * This plugin requires the java and maven plugins
          */
         plugins.apply 'java'
         plugins.apply 'application'

         /**
          * Modify distZip task to include resources
          */
         distZip {

         }

         /**
          * Modify distZip task to include resources
          */
         distTar {
>>>>>>> a22545f2

         }

         /**
          * Modify start scripts task to allow custom start scripts
          */
         startScripts {
            def scriptString = (String) seasideApplication.startScript
            shell('echo ' + scriptString)
            if (scriptString != null) {
               //do special script
               def startScript = new File(scriptString )
               def scriptsDirectory = startScript.getParentFile()
               println(scriptsDirectory.toString())
               scriptsDirectory.listFiles().each { file ->
                  if(file.name == startScript.name){ //not going to work for .sh scripts missing the .sh
                     //change name then copy
                     println(startScript.name)
                  } else {
                     //copy file
                  }
               }
            } else {
               //super.startScripts
            }
         }

         defaultTasks = ['build']
      }
   }
}<|MERGE_RESOLUTION|>--- conflicted
+++ resolved
@@ -14,7 +14,6 @@
 
          extensions.create("seasideApplication", SeasideApplicationPluginExtension)
 
-<<<<<<< HEAD
             task('copyResources') {
                 applicationDistribution.from("src/main/resources/") {
                     into "resources"
@@ -35,27 +34,6 @@
             distTar {
                 dependsOn copyResources
             }
-=======
-         /**
-          * This plugin requires the java and maven plugins
-          */
-         plugins.apply 'java'
-         plugins.apply 'application'
-
-         /**
-          * Modify distZip task to include resources
-          */
-         distZip {
-
-         }
-
-         /**
-          * Modify distZip task to include resources
-          */
-         distTar {
->>>>>>> a22545f2
-
-         }
 
          /**
           * Modify start scripts task to allow custom start scripts
