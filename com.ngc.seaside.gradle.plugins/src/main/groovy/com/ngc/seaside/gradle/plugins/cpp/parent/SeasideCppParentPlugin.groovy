--- conflicted
+++ resolved
@@ -31,9 +31,11 @@
  * <pre>
  * ${artifactId}-${version}.zip
  *   - include
- *      - ${artifactId}*        - *.h
+ *      - ${artifactId}
+ *        - *.h
  *   - lib
- *      - ${os}_${arch}*        - *.so / *.dll
+ *      - ${os}_${arch}
+ *        - *.so / *.dll
  *        - *.a / *.lib
  *  </pre>
  *  <br>Example: <br>
@@ -58,11 +60,7 @@
     public static final String ANALYZE_TASK_NAME = 'analyze'
     public static final String DOWNLOAD_DEPENDENCIES_TASK_NAME = 'downloadDependencies'
     public static final String CLEANUP_DEPENDENCIES_TASK_NAME = 'cleanupDependencies'
-<<<<<<< HEAD
     public static final String CREATE_DISTRIBUTION_ZIP_TASK_NAME = 'createDistributionZip'
-    TaskResolver resolver
-=======
->>>>>>> 9b48c716
 
     @Override
     void doApply(Project project) {
@@ -177,12 +175,10 @@
                 sonarqube {
                     properties {
                         if (new File("${project.buildDir.absolutePath}/lcov/coverage.xml").exists()) {
-                            property 'sonar.cxx.coverage.reportPath',
-                                     "${project.buildDir.absolutePath}/lcov/coverage.xml"
-                        }
-
-                        if (new File("${project.buildDir.absolutePath}/test-results/mainTest/linux_x86_64/report.xml").
-                                exists()) {
+                            property 'sonar.cxx.coverage.reportPath',"${project.buildDir.absolutePath}/lcov/coverage.xml"
+                        }
+
+                        if (new File("${project.buildDir.absolutePath}/test-results/mainTest/linux_x86_64/report.xml").exists()) {
                             property 'sonar.cxx.xunit.reportPath',
                                      "${project.buildDir.absolutePath}/test-results/mainTest/linux_x86_64/report.xml"
                         }
@@ -217,12 +213,7 @@
                     args "--gtest_output=xml:report.xml"
                 }
 
-<<<<<<< HEAD
-                resolver.findTask(CREATE_DISTRIBUTION_ZIP_TASK_NAME)
-                        .archiveName = "${project.name}-${project.version}.zip"
-=======
-                taskResolver.findTask('createDistributionZip').archiveName = "${project.name}-${project.version}.zip"
->>>>>>> 9b48c716
+                taskResolver.findTask(CREATE_DISTRIBUTION_ZIP_TASK_NAME).archiveName = "${project.name}-${project.version}.zip"
 
                 taskResolver.findTask('copySharedLib').onlyIf {
                     new File("${project.buildDir}/libs/main/shared").isDirectory()
@@ -340,18 +331,11 @@
             }
         }
 
-<<<<<<< HEAD
-        def copyExportedHeadersTask = resolver.findTask("copyExportedHeaders")
-        def copySharedLibTask = resolver.findTask("copySharedLib")
-        def copyStaticLibTask = resolver.findTask("copyStaticLib")
-        project.task(CREATE_DISTRIBUTION_ZIP_TASK_NAME, type: Zip, dependsOn: [copyExportedHeadersTask, copySharedLibTask, copyStaticLibTask]) {
-=======
         def copyExportedHeadersTask = taskResolver.findTask("copyExportedHeaders")
         def copySharedLibTask = taskResolver.findTask("copySharedLib")
         def copyStaticLibTask = taskResolver.findTask("copyStaticLib")
-        project.task('createDistributionZip', type: Zip,
+        project.task(CREATE_DISTRIBUTION_ZIP_TASK_NAME, type: Zip,
                      dependsOn: [copyExportedHeadersTask, copySharedLibTask, copyStaticLibTask]) {
->>>>>>> 9b48c716
             from { "${project.distsDir}/${project.group}.${project.name}-${project.version}" }
         }
 
