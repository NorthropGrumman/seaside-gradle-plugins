--- conflicted
+++ resolved
@@ -1,13 +1,9 @@
 package com.ngc.seaside.gradle.plugins.cpp.parent
 
-<<<<<<< HEAD
-import com.ngc.seaside.gradle.plugins.util.GradleUtil
-=======
 import com.ngc.seaside.gradle.plugins.cpp.coverage.SeasideCppCoveragePlugin
 import com.ngc.seaside.gradle.plugins.parent.SeasideParentPlugin
 import com.ngc.seaside.gradle.plugins.release.SeasideReleasePlugin
 import com.ngc.seaside.gradle.plugins.util.TaskResolver
->>>>>>> 1092adf5
 import com.ngc.seaside.gradle.tasks.cpp.dependencies.BuildingExtension
 import com.ngc.seaside.gradle.tasks.cpp.dependencies.StaticBuildConfiguration
 import com.ngc.seaside.gradle.tasks.cpp.dependencies.UnpackCppDistributionsTask
@@ -63,24 +59,6 @@
  */
 class SeasideCppParentPlugin implements Plugin<Project> {
 
-<<<<<<< HEAD
-    public final static String CREATE_DISTRIBUTION_ZIP_TASK_NAME = "createDistributionZip"
-
-    @Override
-    void apply(Project p) {
-        p.configure(p) {
-            // Make sure that all required properties are set.
-            doRequiredGradleProperties(project,
-                                       'nexusConsolidated',
-                                       'nexusReleases',
-                                       'nexusSnapshots',
-                                       'nexusUsername',
-                                       'nexusPassword')
-
-            plugins.apply 'cpp'
-            plugins.apply 'maven'
-            plugins.apply 'google-test-test-suite'
-=======
     public static final String ANALYZE_TASK_NAME = 'analyze'
     public static final String DOWNLOAD_DEPENDENCIES_TASK_NAME = 'downloadDependencies'
     public static final String CLEANUP_DEPENDENCIES_TASK_NAME = 'cleanupDependencies'
@@ -91,7 +69,6 @@
         project.configure(project) {
             resolver  = new TaskResolver(project)
             project.extensions.create("building", BuildingExtension, project)
->>>>>>> 1092adf5
 
             project.configurations {
                 compile
@@ -99,63 +76,8 @@
                 distribution
             }
 
-<<<<<<< HEAD
-            task('copyCompileDependencies', type: Copy) {
-                from configurations.compile
-                into { "${project.buildDir}/dependencies" }
-            }
-
-            task('copyTestCompileDependencies', type: Copy) {
-                from configurations.testCompile
-                into { "${project.buildDir}/testDependencies" }
-            }
-
-            task('unpackCompileDependencies', type: UnpackCppDistributionsTask, dependsOn: copyCompileDependencies) {
-                componentName = 'main'
-                componentSourceSetName = 'cpp'
-            }
-
-            task('unpackTestCompileDependencies', type: UnpackCppDistributionsTask,
-                 dependsOn: copyTestCompileDependencies) {
-                testDependencies = true
-            }
-
-            task('copyExportedHeaders', type: Copy) {
-                from 'src/main/include'
-                into { "${project.distsDir}/${project.group}.${project.name}-${project.version}/include" }
-            }
-
-            task('copySharedLib', type: Copy) {
-                from "${project.buildDir}/libs/main/shared"
-                into { "${project.distsDir}/${project.group}.${project.name}-${project.version}/lib/" }
-                rename { name ->
-                    Matcher m = name.toString() =~ /main\.(.*)/
-                    if (m.matches()) {
-                        return "${project.group}.${project.name}-${project.version}." + m.group(1)
-                    }
-                    return null
-                }
-            }
-
-            task('copyStaticLib', type: Copy) {
-                from "${project.buildDir}/libs/main/static"
-                into { "${project.distsDir}/${project.group}.${project.name}-${project.version}/lib/" }
-                rename { name ->
-                    Matcher m = name.toString() =~ /main\.(.*)/
-                    if (m.matches()) {
-                        return "${project.group}.${project.name}-${project.version}." + m.group(1)
-                    }
-                    return null
-                }
-            }
-
-            task(CREATE_DISTRIBUTION_ZIP_TASK_NAME, type: Zip, dependsOn: [copyExportedHeaders, copySharedLib, copyStaticLib]) {
-                from { "${project.distsDir}/${project.group}.${project.name}-${project.version}" }
-            }
-=======
             applyPlugins(project)
             createTasks(project)
->>>>>>> 1092adf5
 
             afterEvaluate {
 
@@ -234,7 +156,7 @@
                 }
 
                 artifacts {
-                    distribution p[CREATE_DISTRIBUTION_ZIP_TASK_NAME]
+                    distribution createDistributionZip
                 }
 
                 sonarqube {
@@ -278,13 +200,8 @@
                     args "--gtest_output=xml:report.xml"
                 }
 
-<<<<<<< HEAD
-                tasks.getByName(CREATE_DISTRIBUTION_ZIP_TASK_NAME)
-                      .archiveName = "${project.name}-${project.version}.zip"
-=======
                 resolver.findTask('createDistributionZip')
                         .archiveName = "${project.name}-${project.version}.zip"
->>>>>>> 1092adf5
 
                 resolver.findTask('copySharedLib').onlyIf {
                     file("${project.buildDir}/libs/main/shared").isDirectory()
@@ -313,9 +230,6 @@
         }
     }
 
-    protected void doRequiredGradleProperties(Project project, String propertyName, String... propertyNames) {
-        GradleUtil.requireProperties(project.properties, propertyName, propertyNames)
-    }
 
     /**
      * This method will search the already defined linker arguments and wrap any static libraries that have
