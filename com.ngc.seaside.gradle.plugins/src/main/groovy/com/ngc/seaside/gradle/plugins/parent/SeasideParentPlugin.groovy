package com.ngc.seaside.gradle.plugins.parent

import aQute.bnd.gradle.BundleTaskConvention
import com.ngc.seaside.gradle.api.plugins.AbstractProjectPlugin
import com.ngc.seaside.gradle.plugins.analyze.SeasideCheckstylePlugin
import com.ngc.seaside.gradle.plugins.ci.SeasideCiPlugin
import com.ngc.seaside.gradle.plugins.release.SeasideReleasePlugin
import com.ngc.seaside.gradle.plugins.repository.SeasideRepositoryPlugin
import com.ngc.seaside.gradle.tasks.dependencies.DependencyReportTask
import com.ngc.seaside.gradle.tasks.dependencies.DownloadDependenciesTask
import com.ngc.seaside.gradle.util.GradleUtil
import com.ngc.seaside.gradle.util.Versions
import org.gradle.api.JavaVersion
import org.gradle.api.Project
import org.gradle.api.tasks.bundling.Jar

/**
 * The seaside parent plugin provides calls to common tasks, sets up the default dependencies for BLoCS and OSGi along
 * with providing nexus repository deployment settings.
 *
 * The following properties are required in your ~/.gradle/gradle.properties file to use this plugin.
 * <pre>
 *     nexusUsername     : the username to use when uploading artifacts to nexus
 *     nexusPassword     : the password to use when uploading artifacts to nexus
 *     nexusReleases     : url to the releases repository
 *     nexusSnapshots    : url to the snapshots repository
 *     nexusConsolidated : url to the maven public download site
 *                         usually a proxy to maven central and the releases and snapshots
 *     systemProp.sonar.host.url : url to the Sonarqube server
 * </pre>
 */
class SeasideParentPlugin extends AbstractProjectPlugin {

   public static final String PARENT_TASK_GROUP_NAME = 'parent'
   public static final String SOURCE_JAR_TASK_NAME = 'sourcesJar'
   public static final String JAVADOC_JAR_TASK_NAME = 'javadocJar'
   public static final String ANALYZE_TASK_NAME = 'analyze'
   public static final String DOWNLOAD_DEPENDENCIES_TASK_NAME = 'downloadDependencies'
   public static final String DEPENDENCY_UPDATES_TASK_NAME = 'dependencyUpdates'
   public static final String DEPENDENCY_REPORT_TASK_NAME = 'dependencyReport'
   public static final String CLEANUP_DEPENDENCIES_TASK_NAME = 'cleanupDependencies'
   public static final String ALL_TASK_NAME = 'all'
   public static final String LOCAL_TAG = 'local-'

   public static String REMOTE_TAG = ''


   @Override
   void doApply(Project project) {
      project.configure(project) {
         applyPlugins(project)

         createTasks(project)

         project.afterEvaluate {
            project.logger.lifecycle("${project.name}: Setting project version to ${project.version}")
            /**
             * Ensure to add the doclint option to the javadoc task if using Java 8.
             */
            if (JavaVersion.current().isJava8Compatible()) {
               taskResolver.findTask('javadoc') {
                  options.addStringOption('Xdoclint:none', '-quiet')
               }
            }

            /**
             *
             */
            ext {
               // The default name of the bundle.
               bundleName = project.group + '.' + project.name
            }

            /**
             * Configure the dependencyUpdates task report path
             */
            taskResolver.findTask(DEPENDENCY_UPDATES_TASK_NAME) {
               outputDir = ["build", DEPENDENCY_UPDATES_TASK_NAME].join(File.separator)
            }

            /**
             * Augment the jar name to be $groupId.$project.name).
             */
            taskResolver.findTask(SOURCE_JAR_TASK_NAME) { jar ->
               archiveName = "${project.group}.${project.name}-${project.version}-${classifier}.jar"
            }

            taskResolver.findTask(JAVADOC_JAR_TASK_NAME) { jar ->
               archiveName = "${project.group}.${project.name}-${project.version}-${classifier}.jar"
            }

            /**
             * Augment the jar to be OSGi compatible.
             */
            taskResolver.findTask('jar') { jar ->
               convention.plugins.bundle = new BundleTaskConvention((Jar) jar)

               archiveName = "${project.group}.${project.name}-${project.version}.jar"

               doLast {
                  buildBundle()
               }

               manifest {
                  attributes('Bundle-Name': "$bundleName",
                             'Bundle-SymbolicName': "$bundleName",
                             'Bundle-Version': Versions.makeOsgiCompliantVersion("${project.version}"))
               }
            }

            /**
             * Configure artifacts to be uploaded to Nexus.  We only configure these if the upload task is run.
             * This saves some time on the build.
             */
            def taskNames = project.gradle.startParameter.taskNames
            if (taskNames.contains('upload') || taskNames.contains('uploadArchives')) {
               project.artifacts {
                  archives taskResolver.findTask(SOURCE_JAR_TASK_NAME)
                  archives taskResolver.findTask(JAVADOC_JAR_TASK_NAME)
               }
            }

            /**
             * Configure Sonarqube to use the Jacoco code coverage reports.
             */
            sonarqube {
               check
               properties {
                  if (new File("${project.buildDir}/jacoco/test.exec").exists()) {
                     property 'sonar.jacoco.reportPaths', ["${project.buildDir}/jacoco/test.exec"]
                  }
                  property 'sonar.projectName', "${bundleName}"
                  property 'sonar.branch', getBranchName()
               }
            }
         }
         project.defaultTasks = ['build']
      }
   }

   /**
    * This will get the current working branch to pass to sonarqube
    * @return String with of the Git Branch you are on otherwise
    * an empty string
    */
   static String getBranchName() {

      def command = "git rev-parse --abbrev-ref HEAD"
      StringBuilder branchName = new StringBuilder()
      def process = command.execute()
      //append local to branch name
      if (isBuildLocal()) {
         branchName.append(LOCAL_TAG)
      } else {
         branchName.append(REMOTE_TAG)
      }

      branchName.append(process.text.trim())

      return branchName.toString().trim()
   }

   /**
    *
    * @return true if local and false if not
    */
   static boolean isBuildLocal() {
      boolean isLocal = true

      if (System.getenv('JENKINS_HOME') != null) {
         REMOTE_TAG = 'jenkins-'
         isLocal = false
      }

      return isLocal
   }

   /**
    *
    * @param project
    */
   protected static void doRequireSystemProperties(Project project) {
      GradleUtil.requireSystemProperties(project.properties, 'sonar.host.url')
   }

   /**
    * Applies additional plugins to the project the project
    * @param project
    */
   private static void applyPlugins(Project project) {
<<<<<<< HEAD
      project.logger.info(String.format("Applying plugins for %s", project.name))
      project.getPlugins().apply('java')
      project.getPlugins().apply('java-library')
      project.getPlugins().apply('maven')
      project.getPlugins().apply('eclipse')
      project.getPlugins().apply('jacoco')
      project.getPlugins().apply('org.sonarqube')
      project.getPlugins().apply('com.github.ben-manes.versions')
      project.getPlugins().apply('com.github.ksoichiro.console.reporter')
      project.getPlugins().apply(SeasideReleasePlugin)
      project.getPlugins().apply(SeasideCheckstylePlugin)
      project.getPlugins().apply(SeasideCiPlugin)

=======
      project.logger.info("Applying plugins for ${project.name}")
      project.plugins.apply('java')
      project.plugins.apply('java-library')
      project.plugins.apply('maven')
      project.plugins.apply(SeasideRepositoryPlugin)
      project.plugins.apply('eclipse')
      project.plugins.apply('jacoco')
      project.plugins.apply('org.sonarqube')
      project.plugins.apply('com.github.ben-manes.versions')
      project.plugins.apply('com.github.ksoichiro.console.reporter')
      project.plugins.apply(SeasideReleasePlugin)
      project.plugins.apply(SeasideCiPlugin)
      project.plugins.apply(SeasideCheckstylePlugin)
>>>>>>> 22b9a413
   }

   /**
    * Create project tasks that are exposed by applying this plugin
    * @param project
    */
   private void createTasks(Project project) {
      /**
       * Create a task for generating the source jar. This will also be uploaded to Nexus.
       */
      def classesTask = taskResolver.findTask("classes")
      project.task(SOURCE_JAR_TASK_NAME, type: Jar) {
         classifier = 'sources'
         from project.sourceSets.main.allSource
      }
      taskResolver.findTask(SOURCE_JAR_TASK_NAME).setGroup(PARENT_TASK_GROUP_NAME)
      taskResolver.findTask(SOURCE_JAR_TASK_NAME).dependsOn(classesTask)

      /**
       * Create a task for generating the javadoc jar. This will also be uploaded to Nexus.
       */
      def javadocsTask = taskResolver.findTask("javadoc")
      project.task(JAVADOC_JAR_TASK_NAME, type: Jar) {
         classifier = 'javadoc'
         from javadocsTask.destinationDir
      }
      taskResolver.findTask(JAVADOC_JAR_TASK_NAME).setGroup(PARENT_TASK_GROUP_NAME)
      taskResolver.findTask(JAVADOC_JAR_TASK_NAME).dependsOn([classesTask, javadocsTask])

      /**
       * analyzeBuild task for sonarqube
       */
      def buildTask = taskResolver.findTask("build")
      def jacocoReportTask = taskResolver.findTask("jacocoTestReport")
      def sonarqubeTask = taskResolver.findTask("sonarqube")
      project.task(ANALYZE_TASK_NAME)
      taskResolver.findTask(ANALYZE_TASK_NAME).setGroup(PARENT_TASK_GROUP_NAME)
      taskResolver.findTask(ANALYZE_TASK_NAME).dependsOn([buildTask, jacocoReportTask, sonarqubeTask])
      taskResolver.findTask(ANALYZE_TASK_NAME).setDescription('Runs jacocoTestReport and sonarqube')

      /**
       * downloadDependencies task
       */
      project.task(DOWNLOAD_DEPENDENCIES_TASK_NAME, type: DownloadDependenciesTask) {}
      taskResolver.findTask(DOWNLOAD_DEPENDENCIES_TASK_NAME).setGroup(PARENT_TASK_GROUP_NAME)
      taskResolver.findTask(DOWNLOAD_DEPENDENCIES_TASK_NAME).setDescription(
            'Downloads all dependencies into the build/dependencies/ folder using maven2 layout.')

      /**
       * cleanupDependencies task
       */
      project.task(CLEANUP_DEPENDENCIES_TASK_NAME, type: DownloadDependenciesTask) {
         customRepo = project.getProjectDir().path + "/build/dependencies-tmp"
         doLast {
            ext.actualRepository = project.downloadDependencies.localRepository ?
                                   project.downloadDependencies.localRepository : project.file(
                  [project.buildDir, 'dependencies'].join(File.separator))

            logger.info("Moving cleaned up repository from ${localRepository.absolutePath} to " +
                        "${actualRepository.absolutePath}.")
            project.delete(actualRepository)
            project.copy {
               from localRepository
               into actualRepository
            }
            project.delete(localRepository)
         }
      }
      taskResolver.findTask(CLEANUP_DEPENDENCIES_TASK_NAME).setGroup(PARENT_TASK_GROUP_NAME)
      taskResolver.findTask(CLEANUP_DEPENDENCIES_TASK_NAME).
            setDescription('Remove unused dependencies from dependencies folder.')

      /**
       * dependencyReport task
       */
      project.task(DEPENDENCY_REPORT_TASK_NAME, type: DependencyReportTask,
                   description: 'Lists all dependencies. Use -DshowTransitive=<bool> to show/hide transitive dependencies')

      /**
       * Configure a task that does everything.
       */
      def javadocJarTask = taskResolver.findTask(JAVADOC_JAR_TASK_NAME)
      def sourceJarTask = taskResolver.findTask(SOURCE_JAR_TASK_NAME)
      project.task(ALL_TASK_NAME,
                   dependsOn: [buildTask, javadocJarTask, sourceJarTask],
                   description: 'Performs a full build and generates all artifacts including Javadoc and source JARs.')
      taskResolver.findTask(ALL_TASK_NAME).setGroup(PARENT_TASK_GROUP_NAME)


   }
}<|MERGE_RESOLUTION|>--- conflicted
+++ resolved
@@ -188,21 +188,6 @@
     * @param project
     */
    private static void applyPlugins(Project project) {
-<<<<<<< HEAD
-      project.logger.info(String.format("Applying plugins for %s", project.name))
-      project.getPlugins().apply('java')
-      project.getPlugins().apply('java-library')
-      project.getPlugins().apply('maven')
-      project.getPlugins().apply('eclipse')
-      project.getPlugins().apply('jacoco')
-      project.getPlugins().apply('org.sonarqube')
-      project.getPlugins().apply('com.github.ben-manes.versions')
-      project.getPlugins().apply('com.github.ksoichiro.console.reporter')
-      project.getPlugins().apply(SeasideReleasePlugin)
-      project.getPlugins().apply(SeasideCheckstylePlugin)
-      project.getPlugins().apply(SeasideCiPlugin)
-
-=======
       project.logger.info("Applying plugins for ${project.name}")
       project.plugins.apply('java')
       project.plugins.apply('java-library')
@@ -216,7 +201,6 @@
       project.plugins.apply(SeasideReleasePlugin)
       project.plugins.apply(SeasideCiPlugin)
       project.plugins.apply(SeasideCheckstylePlugin)
->>>>>>> 22b9a413
    }
 
    /**
