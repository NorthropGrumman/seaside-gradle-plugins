--- conflicted
+++ resolved
@@ -48,44 +48,9 @@
                                          'nexusSnapshots',
                                          'nexusUsername',
                                          'nexusPassword')
-<<<<<<< HEAD
             doRequiredSystemProperties(project)
             applyPlugins(project)
             createTasks(project)
-=======
-            GradleUtil.requireSystemProperties(project.properties,
-                                               'sonar.host.url')
-
-            /**
-             * This plugin requires the java and maven plugins
-             */
-            plugins.apply 'java'
-            plugins.apply 'maven'
-            plugins.apply 'eclipse'
-            plugins.apply 'org.sonarqube'
-            plugins.apply 'jacoco'
-            plugins.apply 'com.github.ben-manes.versions'
-            plugins.apply 'com.github.ksoichiro.console.reporter'
-            plugins.apply SeasideReleasePlugin
-
-
-
-            /**
-             * Create a task for generating the source jar. This will also be uploaded to Nexus.
-             */
-            project.task('sourcesJar', type: Jar, dependsOn: [project.tasks.getByName("classes")]) {
-                classifier = 'sources'
-                from sourceSets.main.allSource
-            }
-
-            /**
-             * Create a task for generating the javadoc jar. This will also be uploaded to Nexus.
-             */
-            task('javadocJar', type: Jar, dependsOn: [classes, javadoc]) {
-                classifier = 'javadoc'
-                from javadoc.destinationDir
-            }
->>>>>>> 6a2382ba
 
             afterEvaluate {
                 /**
@@ -220,7 +185,7 @@
             // as part of the string
             branch = spilt.get(1).trim()
         }
-        return "MEL_TEST"//branch
+        return branch
     }
 
     /**
