--- conflicted
+++ resolved
@@ -50,39 +50,26 @@
         ReleaseUtil.configureTask(project,
             CreateTagTask,
             RELEASE_MONO_REPO_TASK_GROUP_NAME,
-<<<<<<< HEAD
             RELEASE_CREATE_TAG_TASK_NAME,
             'Create the version tag used by GitHub',
             ReleaseType.SNAPSHOT,
             releaseExtension)
-=======
-            'Create the version tag used by GitHub.')
->>>>>>> 18a93322
 
         ReleaseUtil.configureTask(project,
             ReleasePushTask,
             RELEASE_MONO_REPO_TASK_GROUP_NAME,
-<<<<<<< HEAD
             RELEASE_PUSH_TASK_NAME,
             'Push the project to GitHub',
             ReleaseType.SNAPSHOT,
             releaseExtension)
-=======
-            'Push the project to GitHub.')
->>>>>>> 18a93322
 
         ReleaseUtil.configureTask(project,
             BumpVersionTask,
             RELEASE_MONO_REPO_TASK_GROUP_NAME,
-<<<<<<< HEAD
             RELEASE_BUMP_VERSION_TASK_NAME,
             "Will bump ths version in the build gradle file",
             ReleaseType.SNAPSHOT,
             releaseExtension)
-=======
-            'Bump the version in the file containing the project version.')
-    }
->>>>>>> 18a93322
 
     }
 
