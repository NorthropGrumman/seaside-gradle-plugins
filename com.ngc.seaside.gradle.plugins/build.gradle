
apply plugin: 'groovy'
apply plugin: 'maven'



// Dependencies
dependencies {

    compile gradleApi()
    compile localGroovy()

<<<<<<< HEAD
    compile "biz.aQute.bnd:biz.aQute.bnd.gradle:$aQuteVersion"
    compile "org.unbescape:unbescape:$unbescapeVersion"
=======
    compile 'biz.aQute.bnd:biz.aQute.bnd.gradle:3.2.0'
    compile 'org.unbescape:unbescape:1.1.3.RELEASE'
    compile 'commons-io:commons-io:2.5'
>>>>>>> d5364fe8

    testCompile "junit:junit:$junitVersion"
    testCompile "org.mockito:mockito-core:$mockitoVersion"
    testCompile "com.ngc.blocs:test.impl.common.testutilities:$blocsVersion"
}

<|MERGE_RESOLUTION|>--- conflicted
+++ resolved
@@ -10,14 +10,9 @@
     compile gradleApi()
     compile localGroovy()
 
-<<<<<<< HEAD
     compile "biz.aQute.bnd:biz.aQute.bnd.gradle:$aQuteVersion"
     compile "org.unbescape:unbescape:$unbescapeVersion"
-=======
-    compile 'biz.aQute.bnd:biz.aQute.bnd.gradle:3.2.0'
-    compile 'org.unbescape:unbescape:1.1.3.RELEASE'
-    compile 'commons-io:commons-io:2.5'
->>>>>>> d5364fe8
+    compile "commons-io:commons-io:$commonsIOVersion"
 
     testCompile "junit:junit:$junitVersion"
     testCompile "org.mockito:mockito-core:$mockitoVersion"
