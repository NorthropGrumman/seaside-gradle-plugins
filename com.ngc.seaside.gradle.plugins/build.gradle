apply plugin: 'groovy'
apply plugin: 'maven'

<<<<<<< HEAD
// Dependencies
=======
>>>>>>> 984fa785
dependencies {
    compile gradleApi()
    compile localGroovy()

    compile "org.sonarsource.scanner.gradle:sonarqube-gradle-plugin:$sonarQubeVersion"
    compile "biz.aQute.bnd:biz.aQute.bnd.gradle:$aQuteVersion"
    compile "org.unbescape:unbescape:$unbescapeVersion"
    compile "commons-io:commons-io:$commonsIOVersion"
<<<<<<< HEAD
    compile "com.github.ben-manes:gradle-versions-plugin:$dependencyUpdatesVersion"
    compile "com.github.ksoichiro:gradle-console-reporter:$consoleReporterVersion"
=======
    compile "bats:bats:$batsVersion"
>>>>>>> 984fa785

    testRuntime files(createClasspathManifest)

    testCompile gradleTestKit()
    testCompile "junit:junit:$junitVersion"
    testCompile "org.mockito:mockito-core:$mockitoVersion"
    testCompile "com.ngc.blocs:test.impl.common.testutilities:$blocsVersion"
}<|MERGE_RESOLUTION|>--- conflicted
+++ resolved
@@ -1,10 +1,7 @@
 apply plugin: 'groovy'
 apply plugin: 'maven'
 
-<<<<<<< HEAD
 // Dependencies
-=======
->>>>>>> 984fa785
 dependencies {
     compile gradleApi()
     compile localGroovy()
@@ -13,12 +10,9 @@
     compile "biz.aQute.bnd:biz.aQute.bnd.gradle:$aQuteVersion"
     compile "org.unbescape:unbescape:$unbescapeVersion"
     compile "commons-io:commons-io:$commonsIOVersion"
-<<<<<<< HEAD
     compile "com.github.ben-manes:gradle-versions-plugin:$dependencyUpdatesVersion"
     compile "com.github.ksoichiro:gradle-console-reporter:$consoleReporterVersion"
-=======
     compile "bats:bats:$batsVersion"
->>>>>>> 984fa785
 
     testRuntime files(createClasspathManifest)
 
