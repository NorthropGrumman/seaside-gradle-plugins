--- conflicted
+++ resolved
@@ -8,20 +8,12 @@
     compile gradleApi()
     compile localGroovy()
 
-<<<<<<< HEAD
-
-    compile "org.sonarsource.scanner.gradle:sonarqube-gradle-plugin:$sonarQube"
-
+    compile "org.sonarsource.scanner.gradle:sonarqube-gradle-plugin:$sonarQubeVersion"
     compile "biz.aQute.bnd:biz.aQute.bnd.gradle:$aQuteVersion"
     compile "org.unbescape:unbescape:$unbescapeVersion"
     compile "commons-io:commons-io:$commonsIOVersion"
-=======
-    compile "biz.aQute.bnd:biz.aQute.bnd.gradle:$aQuteVersion"
-    compile "org.unbescape:unbescape:$unbescapeVersion"
-    compile "commons-io:commons-io:$commonsIOVersion"
-    compile "com.github.ben-manes:gradle-versions-plugin:$gradleVersions"
-    compile "com.github.ksoichiro:gradle-console-reporter:0.5.0"
->>>>>>> 6a2382ba
+    compile "com.github.ben-manes:gradle-versions-plugin:$dependencyUpdatesVersion"
+    compile "com.github.ksoichiro:gradle-console-reporter:$consoleReporterVersion"
 
     testRuntime files(createClasspathManifest)
 
