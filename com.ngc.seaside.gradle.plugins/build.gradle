--- conflicted
+++ resolved
@@ -1,10 +1,6 @@
 apply plugin: 'groovy'
 apply plugin: 'maven'
 
-<<<<<<< HEAD
-=======
-
->>>>>>> 8bba83c3
 // Dependencies
 dependencies {
     compile gradleApi()
@@ -14,15 +10,12 @@
     compile "biz.aQute.bnd:biz.aQute.bnd.gradle:$aQuteVersion"
     compile "org.unbescape:unbescape:$unbescapeVersion"
     compile "commons-io:commons-io:$commonsIOVersion"
-<<<<<<< HEAD
     compile "com.github.ben-manes:gradle-versions-plugin:$dependencyUpdatesVersion"
     compile "com.github.ksoichiro:gradle-console-reporter:$consoleReporterVersion"
     compile "bats:bats:$batsVersion"
+    compile "com.google.guava:guava:$guavaVersion"
 
     testRuntime files(createClasspathManifest)
-=======
-    compile "com.google.guava:guava:$guavaVersion"
->>>>>>> 8bba83c3
 
     testCompile gradleTestKit()
     testCompile "junit:junit:$junitVersion"
